import os
import numpy as np
from chinese_checkers.models.action_masking_rlm import TorchActionMaskRLM
from gymnasium.spaces import Box, Discrete
import ray
from ray import tune
from ray.tune.registry import register_env
from pettingzoo.classic import rps_v2
from chinese_checkers import chinese_checkers_v0
from ray.rllib.env.wrappers.pettingzoo_env import PettingZooEnv
from ray.rllib.algorithms.ppo import (
    PPO,
    PPOConfig,
)
from ray.rllib.models import ModelCatalog
from ray.rllib.core.rl_module.rl_module import SingleAgentRLModuleSpec
from ray.tune.logger import pretty_print

from chinese_checkers.models.action_masking import ActionMaskModel
from chinese_checkers.scripts.logger import custom_log_creator

ModelCatalog.register_custom_model(
    "pa_model", ActionMaskModel
)

# define how to make the environment. This way takes an optional environment config, num_floors
env_creator = lambda config: chinese_checkers_v0.env(
    triangle_size=config["triangle_size"]
)

# register that way to make the environment under an rllib name
env_name = 'chinese_checkers_v0'
register_env(env_name, lambda config: PettingZooEnv(env_creator(config)))

triangle_size = 2
test_env = PettingZooEnv(env_creator({"triangle_size": triangle_size}))
# test_env = MultiAgentEnvCompatibility(test_env)
obs_space = test_env.observation_space
act_space = test_env.action_space

ray.init(num_cpus=1 or None, local_mode=True)

rlm_class = TorchActionMaskRLM
<<<<<<< HEAD
rlm_spec = SingleAgentRLModuleSpec(
    module_class=rlm_class,
    # observation_space=test_env.observation_space,
    # action_space=test_env.action_space,
)
=======

model_config = {
    # input size is 9x9x8
    "conv_filters": [[16, [3, 3], 1], [32, [3, 3], 1], [64, [3, 3], 1]],
}

rlm_spec = SingleAgentRLModuleSpec(module_class=rlm_class, model_config_dict=model_config)
>>>>>>> bebb6a18

action_space_dim = (4 * triangle_size + 1) * (4 * triangle_size + 1) * 6 * 2 + 1
observation_space_dim = (4 * triangle_size + 1, 4 * triangle_size + 1, 8)

# main part: configure the ActionMaskEnv and ActionMaskModel
config = (
    PPOConfig()
    .environment(
        # random env with 100 discrete actions and 5x [-1,1] observations
        # some actions are declared invalid and lead to errors
        env=env_name, 
        clip_actions=True,
        env_config={
            "triangle_size": triangle_size,
            "action_space": Discrete(action_space_dim),
            # This is not going to be the observation space that our RLModule sees.
            # It's only the configuration provided to the environment.
            # The environment will instead create Dict observations with
            # the keys "observation" and "action_mask".
            "observation_space": Box(low=0, high=1, shape=observation_space_dim, dtype=np.int8),
        },
    )
    # We need to disable preprocessing of observations, because preprocessing
    # would flatten the observation dict of the environment.
    .experimental(
        # _enable_new_api_stack=True,
        _disable_preprocessor_api=True,
    )
    .framework("torch")
    .resources(
        # Use GPUs iff `RLLIB_NUM_GPUS` env var set to > 0.
        num_gpus=int(os.environ.get("RLLIB_NUM_GPUS", "0"))
    )
    .rl_module(rl_module_spec=rlm_spec)
)

algo = config.build(logger_creator=custom_log_creator(os.path.join(os.curdir, "logs"), ''))

# run manual training loop and print results after each iteration
for _ in range(100):
    result = algo.train()
    print(pretty_print(result))

# # manual test loop
# print("Finished training. Running manual test/inference loop.")
# # prepare environment with max 10 steps
# config["env_config"]["max_episode_len"] = 10
# env = ActionMaskEnv(config["env_config"])
# obs, info = env.reset()
# done = False
# # run one iteration until done
# print(f"ActionMaskEnv with {config['env_config']}")
# while not done:
#     action = algo.compute_single_action(obs)
#     next_obs, reward, done, truncated, _ = env.step(action)
#     # observations contain original observations and the action mask
#     # reward is random and irrelevant here and therefore not printed
#     print(f"Obs: {obs}, Action: {action}")
#     obs = next_obs

print("Finished successfully without selecting invalid actions.")
ray.shutdown()<|MERGE_RESOLUTION|>--- conflicted
+++ resolved
@@ -41,13 +41,6 @@
 ray.init(num_cpus=1 or None, local_mode=True)
 
 rlm_class = TorchActionMaskRLM
-<<<<<<< HEAD
-rlm_spec = SingleAgentRLModuleSpec(
-    module_class=rlm_class,
-    # observation_space=test_env.observation_space,
-    # action_space=test_env.action_space,
-)
-=======
 
 model_config = {
     # input size is 9x9x8
@@ -55,7 +48,6 @@
 }
 
 rlm_spec = SingleAgentRLModuleSpec(module_class=rlm_class, model_config_dict=model_config)
->>>>>>> bebb6a18
 
 action_space_dim = (4 * triangle_size + 1) * (4 * triangle_size + 1) * 6 * 2 + 1
 observation_space_dim = (4 * triangle_size + 1, 4 * triangle_size + 1, 8)
