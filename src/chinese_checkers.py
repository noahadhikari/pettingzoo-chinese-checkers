--- conflicted
+++ resolved
@@ -289,14 +289,8 @@
         return self._compute_axial_board()
 
     def action_space(self, agent):
-<<<<<<< HEAD
         # (4 * n + 1)^2 spaces in the (axial) board, 6 directions to move for each, 2 types (no-jump/jump)
         return Discrete(2 * 6 * (4 * self.n + 1) * (4 * self.n + 1))
-=======
-        # (4 * n + 1)^3 spaces in the board, 6 directions to move for each, 2 types (no-jump/jump)
-        return Discrete(2 * 6 * (4 * self.n + 1) * (4 * self.n + 1) * (4 * self.n + 1))
-    
->>>>>>> 94253ce8
 
 if __name__ == "__main__":
     env = env(2)
